-----------------------------------------------------------------------------
--
-- Module      :  Language.PureScript.Pretty.Types
-- Copyright   :  (c) Phil Freeman 2013
-- License     :  MIT
--
-- Maintainer  :  Phil Freeman <paf31@cantab.net>
-- Stability   :  experimental
-- Portability :
--
-- |
-- Pretty printer for Types
--
-----------------------------------------------------------------------------

module Language.PureScript.Pretty.Types (
    typeAsBox,
    prettyPrintType,
    typeAtomAsBox,
    prettyPrintTypeAtom,
    prettyPrintRowWith,
    prettyPrintRow
) where

import Data.Maybe (fromMaybe)

import Control.Arrow ((<+>))
import Control.PatternArrows

import Language.PureScript.Types
import Language.PureScript.Names
import Language.PureScript.Kinds
import Language.PureScript.Pretty.Common
import Language.PureScript.Pretty.Kinds
import Language.PureScript.Environment

import Text.PrettyPrint.Boxes hiding ((<+>))

typeLiterals :: Pattern () Type Box
typeLiterals = mkPattern match
  where
<<<<<<< HEAD
  match TypeWildcard = Just "_"
  match (TypeVar var) = Just var
  match (PrettyPrintObject row) = Just $ "{ " ++ prettyPrintRow row ++ " }"
  match (TypeConstructor ctor) = Just $ showQualified runProperName ctor
  match (TUnknown u) = Just $ '_' : show u
  match (Skolem name s _) = Just $ name ++ show s
  match (ConstrainedType deps ty) = Just $ "(" ++ intercalate ", " (map (\(pn, ty') -> showQualified runProperName pn ++ " " ++ unwords (map prettyPrintTypeAtom ty')) deps) ++ ") => " ++ prettyPrintType ty
  match REmpty = Just "()"
  match row@RCons{} = Just $ '(' : prettyPrintRow row ++ ")"
=======
  match TypeWildcard = Just $ text "_"
  match (TypeVar var) = Just $ text var
  match (PrettyPrintObject row) = Just $ prettyPrintRowWith '{' '}' row
  match (TypeConstructor ctor) = Just $ text $ runProperName $ disqualify ctor
  match (TUnknown u) = Just $ text $ '_' : show u
  match (Skolem name s _) = Just $ text $ name ++ show s
  match (ConstrainedType deps ty) = Just $ constraintsAsBox deps `before` (text ") => " <> typeAsBox ty)
  match REmpty = Just $ text "()"
  match row@RCons{} = Just $ prettyPrintRowWith '(' ')' row
>>>>>>> 87589664
  match _ = Nothing

constraintsAsBox :: [(Qualified ProperName, [Type])] -> Box
constraintsAsBox = vcat left . zipWith (\i (pn, tys) -> text (if i == 0 then "( " else ", ") <> constraintAsBox pn tys) [0 :: Int ..]
  where
  constraintAsBox pn tys = hsep 1 left (text (runProperName (disqualify pn)) : map typeAtomAsBox tys)

-- |
-- Generate a pretty-printed string representing a Row
--
prettyPrintRowWith :: Char -> Char -> Type -> Box
prettyPrintRowWith open close = uncurry listToBox . toList []
  where
  nameAndTypeToPs :: Char -> String -> Type -> Box
  nameAndTypeToPs start name ty = text (start : ' ' : prettyPrintObjectKey name ++ " :: ") <> typeAsBox ty

  tailToPs :: Type -> Box
  tailToPs REmpty = nullBox
  tailToPs other = text "| " <> typeAsBox other

  listToBox :: [(String, Type)] -> Type -> Box
  listToBox [] REmpty = text [open, close]
  listToBox [] rest = text [ open, ' ' ] <> tailToPs rest <> text [ ' ', close ]
  listToBox ts rest = vcat left $
    zipWith (\(nm, ty) i -> nameAndTypeToPs (if i == 0 then open else ',') nm ty) ts [0 :: Int ..] ++
    [ tailToPs rest, text [close] ]

  toList :: [(String, Type)] -> Type -> ([(String, Type)], Type)
  toList tys (RCons name ty row) = toList ((name, ty):tys) row
  toList tys r = (tys, r)

prettyPrintRow :: Type -> String
prettyPrintRow = render . prettyPrintRowWith '(' ')'

typeApp :: Pattern () Type (Type, Type)
typeApp = mkPattern match
  where
  match (TypeApp f x) = Just (f, x)
  match _ = Nothing

appliedFunction :: Pattern () Type (Type, Type)
appliedFunction = mkPattern match
  where
  match (PrettyPrintFunction arg ret) = Just (arg, ret)
  match _ = Nothing

kinded :: Pattern () Type (Kind, Type)
kinded = mkPattern match
  where
  match (KindedType t k) = Just (k, t)
  match _ = Nothing

insertPlaceholders :: Type -> Type
insertPlaceholders = everywhereOnTypesTopDown convertForAlls . everywhereOnTypes convert
  where
  convert (TypeApp (TypeApp f arg) ret) | f == tyFunction = PrettyPrintFunction arg ret
  convert (TypeApp o r) | o == tyObject = PrettyPrintObject r
  convert other = other
  convertForAlls (ForAll ident ty _) = go [ident] ty
    where
    go idents (ForAll ident' ty' _) = go (ident' : idents) ty'
    go idents other = PrettyPrintForAll idents other
  convertForAlls other = other

matchTypeAtom :: Pattern () Type Box
matchTypeAtom = typeLiterals <+> fmap ((`before` text ")") . (text "(" <>)) matchType

matchType :: Pattern () Type Box
matchType = buildPrettyPrinter operators matchTypeAtom
  where
  operators :: OperatorTable () Type Box
  operators =
    OperatorTable [ [ AssocL typeApp $ \f x -> f `beforeWithSpace` x ]
                  , [ AssocR appliedFunction $ \arg ret -> (arg <> text " ") `before` (text "-> " <> ret)
                    ]
                  , [ Wrap forall_ $ \idents ty -> text ("forall " ++ unwords idents ++ ". ") <> ty ]
                  , [ Wrap kinded $ \k ty -> ty `before` (text " :: " <> kindAsBox k) ]
                  ]

forall_ :: Pattern () Type ([String], Type)
forall_ = mkPattern match
  where
  match (PrettyPrintForAll idents ty) = Just (idents, ty)
  match _ = Nothing

typeAtomAsBox :: Type -> Box
typeAtomAsBox = fromMaybe (error "Incomplete pattern") . pattern matchTypeAtom () . insertPlaceholders

-- | Generate a pretty-printed string representing a Type, as it should appear inside parentheses
prettyPrintTypeAtom :: Type -> String
prettyPrintTypeAtom = render . typeAtomAsBox

typeAsBox :: Type -> Box
typeAsBox = fromMaybe (error "Incomplete pattern") . pattern matchType () . insertPlaceholders

-- | Generate a pretty-printed string representing a Type
prettyPrintType :: Type -> String
prettyPrintType = render . typeAsBox<|MERGE_RESOLUTION|>--- conflicted
+++ resolved
@@ -39,17 +39,6 @@
 typeLiterals :: Pattern () Type Box
 typeLiterals = mkPattern match
   where
-<<<<<<< HEAD
-  match TypeWildcard = Just "_"
-  match (TypeVar var) = Just var
-  match (PrettyPrintObject row) = Just $ "{ " ++ prettyPrintRow row ++ " }"
-  match (TypeConstructor ctor) = Just $ showQualified runProperName ctor
-  match (TUnknown u) = Just $ '_' : show u
-  match (Skolem name s _) = Just $ name ++ show s
-  match (ConstrainedType deps ty) = Just $ "(" ++ intercalate ", " (map (\(pn, ty') -> showQualified runProperName pn ++ " " ++ unwords (map prettyPrintTypeAtom ty')) deps) ++ ") => " ++ prettyPrintType ty
-  match REmpty = Just "()"
-  match row@RCons{} = Just $ '(' : prettyPrintRow row ++ ")"
-=======
   match TypeWildcard = Just $ text "_"
   match (TypeVar var) = Just $ text var
   match (PrettyPrintObject row) = Just $ prettyPrintRowWith '{' '}' row
@@ -59,7 +48,6 @@
   match (ConstrainedType deps ty) = Just $ constraintsAsBox deps `before` (text ") => " <> typeAsBox ty)
   match REmpty = Just $ text "()"
   match row@RCons{} = Just $ prettyPrintRowWith '(' ')' row
->>>>>>> 87589664
   match _ = Nothing
 
 constraintsAsBox :: [(Qualified ProperName, [Type])] -> Box
